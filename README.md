--- conflicted
+++ resolved
@@ -57,41 +57,6 @@
 ### M5 Dataset (Optional)
 
 To run M5 experiments, download the M5 dataset from [Kaggle M5 Forecasting Competition](https://www.kaggle.com/c/m5-forecasting-accuracy/data):
-<<<<<<< HEAD
-=======
-
-1. Download `sales_train_evaluation.csv` (or `sales_train_validation.csv`)
-2. Download `calendar.csv`
-3. Place both files in the `data/` directory
-
-The code will **automatically convert** the wide format to long format when loading. No manual preprocessing needed!
-
-```bash
-data/
-  ├── Online_Retail.csv
-  ├── sales_train_evaluation.csv  # M5 wide format (auto-converted)
-  └── calendar.csv                 # M5 calendar
-```
-
-Alternatively, if you already have the long format data:
-```bash
-data/
-  ├── m5_evaluation_long.csv       # M5 long format (preferred)
-  └── calendar.csv
-```
-
-**Optional: Pre-convert to long format**
-
-If you want to pre-convert the data (recommended for faster repeated loading):
-
-```bash
-python scripts/convert_m5_to_long.py \
-    --input data/sales_train_evaluation.csv \
-    --output data/m5_evaluation_long.csv
-```
-
-## One‑click Re‑run (examples)
->>>>>>> 583a2cfd
 
 1. Download `sales_train_evaluation.csv` (or `sales_train_validation.csv`)
 2. Download `calendar.csv`
@@ -108,31 +73,12 @@
   └── calendar.csv                 # M5 calendar
 ```
 
-<<<<<<< HEAD
 Alternatively, if you already have the long format data:
 ```bash
 data/
   ├── m5_evaluation_long.csv       # M5 long format (preferred)
   └── calendar.csv
 ```
-=======
-### M5 Experiments
-
-```bash
-# Point forecast on M5 (auto-detects wide/long format)
-python -m tsbhb.experiments.run_point --dataset m5 \
-    --m5-sales data/sales_train_evaluation.csv \
-    --m5-calendar data/calendar.csv \
-    --m5-sample-size 5000
-
-# Or use defaults if files are in data/ directory
-python -m tsbhb.experiments.run_point --dataset m5
-```
-
-## Tests
-
-Before running tests, generate expected “truth” outputs once by executing the original `TSBHB_v3.ipynb` and saving the following CSVs into `experiments/expected/`:
->>>>>>> 583a2cfd
 
 **Optional: Pre-convert to long format**
 
